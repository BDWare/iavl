--- conflicted
+++ resolved
@@ -3,11 +3,8 @@
 import (
 	"bytes"
 	"fmt"
-<<<<<<< HEAD
 	mrand "math/rand"
-=======
 	"sort"
->>>>>>> 18472abf
 
 	. "github.com/tendermint/go-common"
 	. "github.com/tendermint/go-common/test"
