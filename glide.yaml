package: github.com/tendermint/go-merkle
import:
- package: github.com/tendermint/go-common
- package: github.com/tendermint/go-db
<<<<<<< HEAD
=======
  version: 2645626c33d8702739e52a61a55d705c2dfe4530
>>>>>>> 178b756d
- package: github.com/tendermint/go-wire
- package: golang.org/x/crypto
  subpackages:
  - ripemd160
<<<<<<< HEAD
- package: github.com/stretchr/testify
  version: ^1.1.4
  subpackages:
  - assert
  - require
=======
- package: gopkg.in/alecthomas/kingpin.v2
  version: ^2.2.3
>>>>>>> 178b756d
<|MERGE_RESOLUTION|>--- conflicted
+++ resolved
@@ -1,22 +1,18 @@
 package: github.com/tendermint/go-merkle
 import:
 - package: github.com/tendermint/go-common
+  version: develop
 - package: github.com/tendermint/go-db
-<<<<<<< HEAD
-=======
-  version: 2645626c33d8702739e52a61a55d705c2dfe4530
->>>>>>> 178b756d
+  version: develop
 - package: github.com/tendermint/go-wire
+  version: develop
 - package: golang.org/x/crypto
   subpackages:
   - ripemd160
-<<<<<<< HEAD
 - package: github.com/stretchr/testify
   version: ^1.1.4
   subpackages:
   - assert
   - require
-=======
 - package: gopkg.in/alecthomas/kingpin.v2
-  version: ^2.2.3
->>>>>>> 178b756d
+  version: ^2.2.3